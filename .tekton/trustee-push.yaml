apiVersion: tekton.dev/v1
kind: PipelineRun
metadata:
  annotations:
    build.appstudio.openshift.io/repo: https://github.com/openshift/trustee?rev={{revision}}
    build.appstudio.redhat.com/commit_sha: '{{revision}}'
    build.appstudio.redhat.com/target_branch: '{{target_branch}}'
    pipelinesascode.tekton.dev/max-keep-runs: "3"
    pipelinesascode.tekton.dev/on-cel-expression: event == "push" && target_branch
      == "main"
  creationTimestamp: null
  labels:
    appstudio.openshift.io/application: trustee
    appstudio.openshift.io/component: trustee
    pipelines.appstudio.openshift.io/type: build
  name: trustee-on-push
  namespace: ose-osc-tenant
spec:
  params:
  - name: dockerfile
    value: kbs/docker/rhel-ubi/Dockerfile
  - name: git-url
    value: '{{source_url}}'
  - name: output-image
    value: quay.io/redhat-user-workloads/ose-osc-tenant/trustee/trustee:{{revision}}
  - name: path-context
    value: .
  - name: revision
    value: '{{revision}}'
  - name: build-source-image
    value: "true"
  - name: build-platforms
    value:
<<<<<<< HEAD
    - linux/x86_64
    - linux/s390x
  pipelineRef:
    params:
    - name: name
      value: docker-build-multi-platform-oci-ta
    - name: bundle
      value: quay.io/konflux-ci/tekton-catalog/pipeline-docker-build-multi-platform-oci-ta:devel@sha256:b507376577eea0d2ec53209878c39db26030062c797d608994eb1a836cb90693
    - name: kind
      value: pipeline
    resolver: bundles
  taskRunTemplate:
    serviceAccountName: build-pipeline-trustee
  timeouts:
    pipeline: 2h0m0s
=======
      - linux/x86_64
      - linux/s390x
  - name: prefetch-input
    value: '[{"type": "rpm", "path": "rpm"},
             {"type": "cargo", "path": "./"}]'
  - name: hermetic
    value: "true"
  pipelineRef:
    name: docker-build-multi-platform-oci-ta
  taskRunTemplate: {}
>>>>>>> a12641d7
  workspaces:
  - name: git-auth
    secret:
      secretName: '{{ git_auth_secret }}'
status: {}<|MERGE_RESOLUTION|>--- conflicted
+++ resolved
@@ -31,23 +31,6 @@
     value: "true"
   - name: build-platforms
     value:
-<<<<<<< HEAD
-    - linux/x86_64
-    - linux/s390x
-  pipelineRef:
-    params:
-    - name: name
-      value: docker-build-multi-platform-oci-ta
-    - name: bundle
-      value: quay.io/konflux-ci/tekton-catalog/pipeline-docker-build-multi-platform-oci-ta:devel@sha256:b507376577eea0d2ec53209878c39db26030062c797d608994eb1a836cb90693
-    - name: kind
-      value: pipeline
-    resolver: bundles
-  taskRunTemplate:
-    serviceAccountName: build-pipeline-trustee
-  timeouts:
-    pipeline: 2h0m0s
-=======
       - linux/x86_64
       - linux/s390x
   - name: prefetch-input
@@ -57,8 +40,10 @@
     value: "true"
   pipelineRef:
     name: docker-build-multi-platform-oci-ta
-  taskRunTemplate: {}
->>>>>>> a12641d7
+  taskRunTemplate:
+    serviceAccountName: build-pipeline-trustee
+  timeouts:
+    pipeline: 2h0m0s
   workspaces:
   - name: git-auth
     secret:
